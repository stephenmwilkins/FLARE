# ---
from scipy.stats import linregress
import numpy as np

import scipy.integrate as cp
import scipy.interpolate as cpi
import scipy.special as cps

from mpmath import gammainc

import matplotlib.pyplot as plt

from FLARE.photom import flux_to_L, lum_to_flux, M_to_lum, lum_to_M
import FLARE.core

import FLARE.LF.lf_parameters as lf_parameters


#
# geo = (4. * np.pi * (100. * 10. * 3.0867 * 10 ** 16) ** 2)  # factor relating the L to M in cm^2
#
#
# def L(M):
#     return 10 ** (-0.4 * (M + 48.6)) * geo
#
#
# def M_to_log10L(M):
#     return -0.4 * (M + 48.6) + np.log10(geo)
#
#
# def M(log10L):
#     return -2.5 * (log10L - np.log10(geo)) - 48.6


def dVc(z, cosmo):
    return cosmo.differential_comoving_volume(z).value


def _integ(x, a):
    return x ** (a) * np.exp(-x)


def _integ2(x, a):
    return 0.4*np.log(10)*10**(-0.4*x* (a+1)) * np.exp(-10**(-0.4*x))


def _integ_dblpow(x, a, b):
    return 1 / (10 ** (x*(a+1)) + 10 ** (x*(b+1)))


def _integ_dblpow2(x, a, b):
    return x**a * (1+x)**(b-a)


def quadfunct(f, a, b, args):
    return cp.quad(f, a, b, args=args)[0]


def quadfunct2(f, x1, x2, a, b):
    args = (a, b)
    return cp.quad(f, x1, x2, args=args)[0]


def trapzfunct(f, bine1, bine2, alpha):
    x = np.array([bine1, bine2])
    y = f(x, alpha)
    return np.trapz(y, x)
# Main part of module:


class evo_base:

    def __init__(self):

        print(self.model_style)


    def N(self, area=1., cosmo=False, redshift_limits=[8., 15.], log10L_limits=[27.5, 30.], dz=0.05, dlog10L=0.05, per_arcmin=False, return_volumes=False):

        # calculates the number of galaxies in each bin on a grid defined by redshift_limits, log10L_limits, dz, dlog10L
        # and area based on a luminosity function evolution model.

        area_sm = area  # Area in square arcmin
        area_sd = area_sm / 3600.  # Area in square degrees
        area_sr = (np.pi / 180.) ** 2 * area_sd  # Area in steradian

        if not cosmo: cosmo = FLARE.core.default_cosmo()

        # Setting the bin edges as well as centres for later operations
        bin_edges = {'log10L': np.arange(log10L_limits[0], log10L_limits[-1] + dlog10L, dlog10L),
                     'z': np.arange(redshift_limits[0], redshift_limits[-1] + dz, dz)}
        bin_centres = {'log10L': bin_edges['log10L'][:-1] + dlog10L / 2., 'z': bin_edges['z'][:-1] + dz / 2.}

        # Using astropy.cosmology to calculate the volume in each redshift bin
        volumes = np.asarray([cp.quad(dVc, bin_edges['z'][i - 1], bin_edges['z'][i], args=cosmo)[0] for i in
                              range(1, len(bin_edges['z']))])

        params = self.parameters(bin_centres['z'])

        if 'beta' in params.keys():
            alphas = params['alpha']
            Lstars = M_to_lum(params['M*'])
            Mstars = params['M*']
            phistars = 10 ** params['log10phi*']
            betas = params['beta']

            N = phistars[None, :] * np.vectorize(quadfunct2)(_integ_dblpow,
                                                             0.4 * (lum_to_M(
                                                                 10 ** bin_edges['log10L'][1:, None]) - Mstars[None,
                                                                                                        :]),
                                                             0.4 * (lum_to_M(
                                                                 10 ** bin_edges['log10L'][:-1, None]) - Mstars[None,
                                                                                                         :]),
                                                             alphas[None, :], betas[None, :]) * volumes[None,
                                                                                               :] * area_sr

            ''' Left in for possible future implementation
                        #N = phistars[None, :] * np.vectorize(quadfunct2)(_integ_dblpow2,
                        #                                                10**(bin_edges['log10L'][:-1, None] - Lstars[None, :]),
                        #                                                10**(bin_edges['log10L'][1:, None] - Lstars[None, :]),
                        #                                                alphas[None, :], betas[None, :] ) * volumes[None, :] * area_sr
            '''

        else:
            alphas = params['alpha']
            Lstars = M_to_lum(params['M*'])
            phistars = 10 ** params['log10phi*']
            Mstars = params['M*']
            N = phistars[None, :] * np.vectorize(quadfunct)(_integ,
                                                         10 ** bin_edges['log10L'][:-1, None] / Lstars[None, :],
                                                         10 ** bin_edges['log10L'][1:, None] / Lstars[None, :],

                                                         args=(alphas[None, :])) * volumes[None, :] * area_sr
            ''' Left in for possible future implementation
            N = phistars[None, :] * np.vectorize(quadfunct)(_integ2,
                                                         lum_to_M(10**bin_edges['log10L'][1:, None]) - Mstars[None, :],
                                                         lum_to_M(10**bin_edges['log10L'][:-1, None]) - Mstars[None, :],
                                                         args=(alphas[None, :])) * volumes[None, :] * area_sr
            '''

        if per_arcmin:
            N /= area_sm

        if return_volumes:
            return bin_edges, bin_centres, volumes, N

        else:
            return bin_edges, bin_centres, N


    def sample(self, area=1., cosmo=False, redshift_limits=[8., 15.], log10L_limits=[27., 30.], dz=0.05,
                     seed=False):

        # samples the LF evolution model in a given area

        if not cosmo: cosmo = FLARE.core.default_cosmo()

        area_sm = area  # Area in square arcmin
        area_sd = area_sm / 3600.  # Area in square degrees
        area_sr = (np.pi / 180.) ** 2 * area_sd  # Area in steradian

        # Setting the bin edges as well as centres for later operations
        bin_edges = {'z': np.arange(redshift_limits[0], redshift_limits[-1] + dz, dz)}
        bin_centres = {'z': bin_edges['z'][:-1] + dz / 2.}

        # Using astropy.cosmology to calculate the volume in each redshift bin
        volumes = np.asarray([cp.quad(dVc, bin_edges['z'][i - 1], bin_edges['z'][i], args=cosmo)[0] for i in
                              range(1, len(bin_edges['z']))])

        # Initialising the output array
        sample = {'log10L': np.asarray([]), 'z': np.asarray([])}

        if seed: np.random.seed(seed)

        for i in range(len(bin_centres['z'])):
            params = self.parameters(bin_centres['z'][i])

            sp = {}
            sp['alpha'] = params['alpha']
            sp['phi*'] = 10 ** params['log10phi*']
            sp['log10L*'] = np.log10(M_to_lum(params['M*']))

            LF = LF_interpolation(sp)

            samples = LF.sample(volumes[i] * area_sr, log10L_limits[0])
            sample['log10L'] = np.concatenate((sample['log10L'], samples))
            sample['z'] = np.concatenate(
                (sample['z'], np.array([bin_centres['z'][i] + dz * (np.random.random() - 0.5) for item in samples])))

        return sample


    def interpolate_LF(self, bin_centres, N, zs, log10Ls):

        # returns numbers of objects for input luminosities (log10Ls) and redshifts (zs)
        # takes bin centres and N-array from, e.g. FLARE.evo.linear.N()

        lf_interp = cpi.interp2d(bin_centres['z'], bin_centres['log10L'], N)

        # This returns a 2d surface at the moment. The idea was to return a single value for pairs of L, z
        # Can still be used for this if individual pairs are used, but a bit useless as is.

        return lf_interp(zs, log10Ls)


class linear(evo_base):

    def __init__(self, model):
        # lp is a dictionary of the parameters of the linear evolution model

        self.model = model

        self.lp = model.lp
        self.z_ref = model.z_ref

        self.model_style = 'Linear regression LF evolution method.'

        super().__init__()

    def parameters(self, z):
        # use linear evolution model
        # get parameters as a function of z
        # returns a dictionary of parameters
        p = {}
        for param in self.lp:
            p[param] = self.lp[param][0] * (z - self.z_ref) + self.lp[param][1]

        return p

    def parameters_line(self, zr = [6.,13.]):
        p = {}
        for param in self.lp:
            p[param] = [self.lp[param][0] * (zr[0] - self.z_ref) + self.lp[param][1], self.lp[param][0] * (zr[1] - self.z_ref) + self.lp[param][1]]

        return zr, p


class interp(evo_base):

    def __init__(self, model):
        # lp is a dictionary of the parameters of the linear evolution model

        self.model = model

        self.model_style = 'Interpolation LF evolution method.'

        super().__init__()

    def parameters(self, z=8.):
        # use interpolation model
        # get parameters as a function of z
        # returns a dictionary of parameters

        return self.model.interpolate_parameters(z)


class existing_model:

    def __init__(self):


        # convert M* to L* HERE

        self.lp, self.z_ref = self.calculate_linear_evolution_coeffs()
        print(self.name, self.LF_model)

    def interpolate_parameters(self, z=8.):
        # interpolates parameters as a function of z
        # returns a dictionary of the Schechter function parameters for given redshift(s)

        z_mod = self.redshifts
        alpha_mod = self.alpha
        log10phi_mod = self.phi_star
        log10M_mod = self.M_star
        if self.LF_model == 'Double Power Law':
            beta_mod = self.beta
            p = {'alpha': np.interp(z, z_mod, alpha_mod), 'log10phi*': np.interp(z, z_mod, log10phi_mod),
                 'M*': np.interp(z, z_mod, log10M_mod), 'beta': np.interp(z, z_mod, beta_mod)}

        else:
            p = {'alpha': np.interp(z, z_mod, alpha_mod), 'log10phi*': np.interp(z, z_mod, log10phi_mod),
                 'M*': np.interp(z, z_mod, log10M_mod)}

        return p

    def calculate_linear_evolution_coeffs(self, zr = [6., 15.], z_ref = 6.):
        # Function that calculates the linear evolution coeffs
        # returns a dictionary of linear model coefficients and goodness of fit

        s = (np.array(self.redshifts)>=zr[0])&(np.array(self.redshifts)<=zr[1])

        z_mod = np.array(self.redshifts)[s] - z_ref
        alpha_mod = np.array(self.alpha)[s]
        log10phi_mod = np.array(self.phi_star)[s]
        M_mod = np.array(self.M_star)[s]

        # The output contains full linregress output (0th and 1st element contain the slope and intercept respectively)
        fit_alpha = linregress(z_mod, alpha_mod)
        fit_log10phi = linregress(z_mod, log10phi_mod)
        fit_M = linregress(z_mod, M_mod)

        if self.LF_model == 'Double Power Law':
            beta_mod = np.array(self.beta)[s]
            fit_beta = linregress(z_mod, beta_mod)
            lp = {'alpha': fit_alpha, 'beta': fit_beta, 'log10phi*': fit_log10phi, 'M*': fit_M}

        else:
            lp = {'alpha': fit_alpha, 'log10phi*': fit_log10phi, 'M*': fit_M}

        return lp, z_ref


<<<<<<< HEAD
=======
class bluetides(existing_model):  # --- based on bluetides simulation

    def __init__(self):
        # Contains model redshift range (must be increasing) and corresponding LF evolution model parameters
        # Custom models should be created following the same form

        self.name = 'Bluetides (Wilkins+2017)'
        self.ref = 'Wilkins+2017'
        self.type = 'hydro'
        self.LF_model = 'Schechter'
        self.redshifts = [8.0, 9.0, 10.0, 11.0, 12.0, 13.0]  # array of redshifts
        self.phi_star = [-3.92, -4.2, -4.7, -4.79, -5.09, -5.71]  # array of log10(phi_star) values
        self.M_star = [-20.93, -20.68, -20.69, -20.17, -19.92, -19.91]  # array of M_star values
        self.alpha = [-2.04, -2.1, -2.27, -2.27, -2.35, -2.54]  # array of alpha values

        super().__init__()


class Finkelstein_review(existing_model):
    # --- LF evolution model based on Finkelstein review (2016)

    def __init__(self):
        # Contains model redshift range (must be increasing) and corresponding LF evolution model parameters
        # Custom models should be created following the same form

        self.name = 'Observational review (Finkelstein2016)'
        self.ref = 'Finkelstein+2016'
        self.type = 'empirical extrapolation'
        self.LF_model = 'Schechter'
        # self.redshifts = [4.0, 5.0, 6.0, 7.0, 8.0, 9.0, 10.0]  # array of redshifts
        # self.phi_star = [-2.99, -3.18, -3.37, -3.56, -3.75, -3.94, -4.13]  # array of log10(phi_star) values
        # self.M_star = [-21.05, -20.92, -20.79, -20.66, -20.52, -20.39, -20.25]  # array of M_star values
        # self.alpha = [-1.69, -1.80, -1.91, -2.02, -2.13, -2.24, -2.35]  # array of alpha values

        # --- cut down to just include observed redshifts
        self.redshifts = [4.0, 5.0, 6.0, 7.0, 8.0]  # array of redshifts
        self.phi_star = [-2.99, -3.18, -3.37, -3.56, -3.75]  # array of log10(phi_star) values
        self.M_star = [-21.05, -20.92, -20.79, -20.66, -20.52]  # array of M_star values
        self.alpha = [-1.69, -1.80, -1.91, -2.02, -2.13]  # array of alpha values

        super().__init__()


class Finkelstein_obs(existing_model):
    # --- LF evolution model based on Finkelstein+ (2015)

    def __init__(self):
        # Contains model redshift range (must be increasing) and corresponding LF evolution model parameters
        # Custom models should be created following the same form

        self.name = 'Observational (Finkelstein+2015)'
        self.ref = 'Finkelstein+2015'
        self.type = 'empirical'
        self.LF_model = 'Schechter'
        self.redshifts = [4.0, 5.0, 6.0, 7.0, 8.0]  # array of redshifts
        self.phi_star = [np.log10(14.1 * 10 ** -4), np.log10(8.95 * 10 ** -4), np.log10(1.86 * 10 ** -4),
                         np.log10(1.57 * 10 ** -4), np.log10(0.72 * 10 ** -4)]  # array of log10(phi_star) values
        self.M_star = [-20.73, -20.81, -21.13, -21.03, -20.89]  # array of M_star values
        self.alpha = [-1.56, -1.67, -2.02, -2.03, -2.36]  # array of alpha values

        super().__init__()


class Bowler20152020(existing_model):
    # --- LF evolution model based on Bowler et al. (2015, 2020)

    def __init__(self):
        # Contains model redshift range (must be increasing) and corresponding LF evolution model parameters
        # Custom models should be created following the same form

        self.name = 'Observational (Bowler+2015,2020)'
        self.ref = 'Bowler+2015,2020'
        self.type = 'empirical'
        self.LF_model = 'Schechter'
        self.redshifts = [5, 6, 7, 8, 9]  # array of redshifts
        self.phi_star = np.log10(
            np.array([6.4e-4, 5.7e-4, 3.7e-4, 1.92e-4, 0.53e-4]))  # array of log10(phi_star) values
        self.M_star = [-21.07, -20.77, -20.56, -20.48, -20.80]  # array of M_star values
        self.alpha = [-1.81, -1.88, -2.09, -2.18, -2.31]  # array of alpha values

        super().__init__()


class Bowler20152020_DPL(existing_model):
    # --- LF evolution model based on Bowler et al. (2015, 2020)

    def __init__(self):
        # Contains model redshift range (must be increasing) and corresponding LF evolution model parameters
        # Custom models should be created following the same form

        self.name = 'Observational (Bowler+2015,2020)'
        self.ref = 'Bowler+2015,2020'
        self.type = 'empirical'
        self.LF_model = 'Double Power Law'
        self.redshifts = [5, 6, 7, 8, 9]  # array of redshifts
        self.phi_star = np.log10(np.array([2.5e-4, 1.9e-4, 2.2e-4, 4.83e-4, 2.85e-4]))  # array of log10(phi_star) values
        self.M_star = [-21.40, -21.20, -20.61, -19.80, -19.67]  # array of M_star values
        self.alpha = [-2.00, -2.10, -2.19, -1.96, -2.10]  # array of alpha values
        self.beta = np.array([-4.8, -5.1, -4.6, -3.98, -3.75])
        
        super().__init__()


class Bouwens2015(existing_model):
    # --- LF evolution model based on Bouwens et al. (2015)

    def __init__(self):
        # Contains model redshift range (must be increasing) and corresponding LF evolution model parameters
        # Custom models should be created following the same form

        self.name = 'Observational (Bouwens+2015)'
        self.ref = 'Bouwens+2015'
        self.type = 'empirical'
        self.LF_model = 'Schechter'
        self.redshifts = [3.8, 4.9, 5.9, 6.8, 7.9, 10.4]  # array of redshifts
        self.phi_star = np.log10(
            np.array([1.97e-3, 0.74e-3, 0.50e-3, 0.29e-3, 0.21e-3, 0.008e-3]))  # array of log10(phi_star) values
        self.M_star = [-20.88, -21.17, -20.94, -20.87, -20.63, -20.92]  # array of M_star values
        self.alpha = [-1.64, -1.76, -1.87, -2.06, -2.02, -2.27]  # array of alpha values

        super().__init__()



class Ma2019(existing_model):
    # --- LF evolution model based on Ma et al. (2019) (f_dust = 0.8)

    def __init__(self):
        # Contains model redshift range (must be increasing) and corresponding LF evolution model parameters
        # Custom models should be created following the same form

        self.name = 'FIRE-2 (Ma+2019)'
        self.ref = 'Ma+2019'
        self.type = 'hydro'
        self.LF_model = 'Schechter'
        self.redshifts = [5., 6., 7., 8.0, 9.0, 10.0]  # array of redshifts
        self.phi_star = [-3.55, -3.44, -4.09, -3.98, -4.57, -4.74]  # array of log10(phi_star) values
        self.M_star = [-21.77, -21.34, -21.73, -20.97, -21.30, -20.90]  # array of M_star values
        self.alpha = [-1.9, -1.87, -2.05, -2.08, -2.20, -2.31]  # array of alpha values

        super().__init__()


class Mason15(existing_model):
    # --- LF evolution model based on Mason et al. (2015)

    def __init__(self):
        # Contains model redshift range (must be increasing) and corresponding LF evolution model parameters
        # Custom models should be created following the same form

        self.name = 'Semi-empirical (Mason+2015)'
        self.ref = 'Mason+2015'
        self.type = 'semi-empirical'
        self.LF_model = 'Schechter'
        self.redshifts = [0., 2., 4., 5., 6., 7., 8., 9., 10., 12., 14., 16.]    # array of redshifts
        self.phi_star = [-2.97, -2.52, -2.93, -3.12, -3.19, -3.48, -4.03, -4.50, -5.12, -5.94, -7.05, -8.25]    # array of phi_star value to interpolate
        self.M_star = [-19.9, -20.3, -21.2, -21.2, -20.9, -21.0, -21.3, -21.2, -21.1, -21.0, -20.9, -20.7]  # array of M_star values
        self.alpha = [-1.68, -1.46, -1.64, -1.75, -1.83, -1.95, -2.10, -2.26, -2.47, -2.74, -3.11, -3.51] # array of alpha values

        super().__init__()


class Yung2018(existing_model):
    # --- LF evolution model based on Yung et al. (2018)

    def __init__(self):
        # Contains model redshift range (must be increasing) and corresponding LF evolution model parameters
        # Custom models should be created following the same form

        self.name = 'Semi-analytical (Yung+2018)'
        self.ref = 'Yung+2018'
        self.type = 'semi-analytical'
        self.LF_model = 'Schechter'
        self.redshifts = [4., 5., 6., 7., 8., 9., 10.]    # array of redshifts
        self.phi_star = [np.log10(3.151 * 10 ** -3), np.log10(2.075 * 10 ** -3), np.log10(1.352 * 10 ** -3),
         np.log10(0.818 * 10 ** -3), np.log10(0.306 * 10 ** -3), np.log10(0.133 * 10 ** -3), np.log10(0.053 * 10 ** -3)]  # array of log10(phi_star) values
        self.M_star = [-20.717, -20.774, -20.702, -20.609, -20.660, -20.584, -20.373]  # array of M_star values
        self.alpha = [-1.525, -1.602, -1.672, -1.715, -1.825, -1.879, -1.967] # array of alpha values

        super().__init__()



class FLARES(existing_model):
    # --- LF evolution model based on Vijayan et al. (2020)

    def __init__(self):
        # Contains model redshift range (must be increasing) and corresponding LF evolution model parameters
        # Custom models should be created following the same form

        self.name = 'FLARES (Vijayan+2020)'
        self.ref = 'Vijayan+2020'
        self.type = 'hydro'
        self.LF_model = 'Schechter'
        self.redshifts = [5.0, 6.0, 7.0, 8.0, 9.0, 10.0]
        self.phi_star = [-3.6305001277308033, -3.875836361821652, -4.892210648014174, -5.254864977740009,
                         -4.95384659793114,
                         -4.877348845014224]
        self.M_star = [-21.79285493467043, -21.59150068090623, -22.255242417520705, -22.027768435403182,
                       -21.34875019363828,
                       -20.55601510467414]
        self.alpha = [-1.9772870410668615, -2.1213054661801465, -2.492156665448407, -2.7226300850912906, -2.722532096381987,
                 -3.148004062716375]

        super().__init__()


class FLARES_old(existing_model):
    # --- LF evolution model based on Vijayan et al. (2020)

    def __init__(self):
        # Contains model redshift range (must be increasing) and corresponding LF evolution model parameters
        # Custom models should be created following the same form

        self.name = 'FLARES (Vijayan+2020)'
        self.ref = 'Vijayan+2020'
        self.type = 'hydro'
        self.LF_model = 'Schechter'
        self.redshifts = [5., 6., 7., 8., 9., 10.]  # array of redshifts
        self.phi_star = [-3.630, -3.876, -4.892, -5.255, -4.954, -4.877]  # array of log10(phi_star) values
        self.M_star = [-21.793, -21.592, -22.255, -22.028, -21.349, -20.556]  # array of M_star values
        self.alpha = [-1.977, -2.121, -2.492, -2.723, -2.722, -3.148]  # array of alpha values

        super().__init__()


class FLARES_DPL(existing_model):
    # --- LF evolution model based on Vijayan et al. (2020)
    # --- Double Power Law

    def __init__(self):
        # Contains model redshift range (must be increasing) and corresponding LF evolution model parameters
        # Custom models should be created following the same form

        self.name = 'FLARES (Vijayan+2020)'
        self.ref = 'Vijayan+2020'
        self.type = 'hydro'
        self.LF_model = 'Double Power Law'
        self.redshifts = [5., 6., 7., 8., 9., 10.]    # array of redshifts
        self.phi_star = [-3.767, -4.171, -4.957, -5.262, -3.158, -4.027]  # array of log10(phi_star) values
        self.M_star = [-21.704, -21.776, -22.124, -21.823, -19.026, -19.612]  # array of M_star values
        self.alpha = [-2.032, -2.204, -2.529, -2.766, -2.338, -3.082] # array of alpha values
        self.beta = [-4.437, -5.184, -5.237, -5.173, -3.669, -4.006]  # array of alpha values

        super().__init__()


class TNG_A(existing_model):
    # --- LF evolution model based on TNG dust model A (2019)

    def __init__(self):
        # Contains model redshift range (must be increasing) and corresponding LF evolution model parameters
        # Custom models should be created following the same form

        self.name = 'TNG19: Model-A'
        self.ref = 'TNG19'
        self.type = 'hydro'
        self.LF_model = 'Schechter'
        self.redshifts = [5., 6., 7., 8.]  # array of redshifts
        self.phi_star = [-3.244, -3.079, -3.846, -4.445]  # array of log10(phi_star) values
        self.M_star = [-21.17, -20.61, -21.18, -21.38]  # array of M_star values
        self.alpha = [-1.924, -1.876, -2.133, -2.280]  # array of alpha values

        super().__init__()


class TNG_B(existing_model):
    # --- LF evolution model based on TNG dust model B (2019)

    def __init__(self):
        # Contains model redshift range (must be increasing) and corresponding LF evolution model parameters
        # Custom models should be created following the same form

        self.name = 'TNG19: Model-B'
        self.ref = 'TNG19'
        self.type = 'hydro'
        self.LF_model = 'Schechter'
        self.redshifts = [5., 6., 7., 8.]  # array of redshifts
        self.phi_star = [-3.107, -3.025, -3.418, -4.111]  # array of log10(phi_star) values
        self.M_star = [-20.95, -20.52, -20.58, -20.86]  # array of M_star values
        self.alpha = [-1.884, -1.833, -1.967, -2.216]  # array of alpha values

        super().__init__()


class TNG_C(existing_model):
    # --- LF evolution model based on TNG dust model C (2019)

    def __init__(self):
        # Contains model redshift range (must be increasing) and corresponding LF evolution model parameters
        # Custom models should be created following the same form

        self.name = 'TNG19: Model-C'
        self.ref = 'TNG19'
        self.type = 'hydro'
        self.LF_model = 'Schechter'
        self.redshifts = [5., 6., 7., 8.]  # array of redshifts
        self.phi_star = [-3.398, -3.608, -4.209, -4.714]  # array of log10(phi_star) values
        self.M_star = [-21.21, -21.31, -21.47, -21.44]  # array of M_star values
        self.alpha = [-1.941, -2.042, -2.279, -2.455]  # array of alpha values

        super().__init__()


>>>>>>> ec0b0fb5
class LF_interpolation:
    # --- LF interpolation functions for sampling and predictions

    def __init__(self, sp):
        self.sp = sp

    def CulmPhi(self, log10L):
        y = log10L - self.sp['log10L*']
        x = 10 ** y
        alpha = self.sp['alpha']

        gamma = cp.quad(_integ, x, np.inf, args=alpha)[0]
        num = gamma * self.sp['phi*']

        return num

    def CDF(self, log10L_limit, normed=True):
        log10Ls = np.arange(self.sp['log10L*'] + 5., log10L_limit - 0.01, -0.01)

        CDF = np.array([self.CulmPhi(log10L) for log10L in log10Ls])

        if normed: CDF /= CDF[-1]

        return log10Ls, CDF

    def N_exact(self, volume, bin_edges):
        # --- return the exact number of galaxies expected in each bin

        CulmN = np.array([self.CulmPhi(x) for x in bin_edges]) * volume

        return -(CulmN[1:] - CulmN[0:-1])

    def sample(self, volume, log10L_limit):
        L, CDF = self.CDF(log10L_limit, normed=False)

        n = np.random.poisson(volume * CDF[-1])

        nCDF = CDF / CDF[-1]

        log10L_sample = np.interp(np.random.random(n), nCDF, L)

        return log10L_sample

    def bin(self, log10L_sample, bins):
        # --- bins can either be the number of bins or the bin_edges

        N_sample, bin_edges = np.histogram(log10L_sample, bins=bins, normed=False)

        return N_sample


model_names = ['bluetides', 'Finkelstein_review', 'Finkelstein_obs', 'Bowler20152020', 'Bowler20152020_DPL', 'Bouwens2015', 'Ma2019', 'Mason15', 'Yung2018', 'FLARES', 'FLARES_DPL', 'TNG_A', 'TNG_B', 'TNG_C']

def print_model_parameters(model_list):
    headers = ['Redshift', 'log10phi*', 'log10L*', 'M*', 'alpha', 'beta']
    #headers = ['Model', 'Reference', 'type', 'LF model', 'Redshift', 'log10phi*', 'log10L*', 'alpha', 'beta']

    if type(model_list) == str:
        model_list = [model_list]

    row_format = '{:>12}' * (len(headers))

    for model in model_list:

        m = getattr(lf_parameters, model)()

        print(row_format.format(*headers))
        if m.LF_model == 'Double Power Law':
            for i, z in enumerate(m.redshifts):
                redshift = f'{m.redshifts[i]:.2f}'
                phistar = f'{m.phi_star[i]:.2f}'
                log10L = f'{np.log10(M_to_lum(m.M_star[i])):.2f}'
                alpha = f'{m.alpha[i]:.2f}'
                beta = f'{m.beta[i]:.2f}'
                Mstar = f'{m.M_star[i]:.2f}'
                print(row_format.format(redshift, phistar, log10L, Mstar, alpha, beta))

        if m.LF_model == 'Schechter':
            for i, z in enumerate(m.redshifts):
                redshift = f'{m.redshifts[i]:.2f}'
                phistar = f'{m.phi_star[i]:.2f}'
                log10L = f'{np.log10(M_to_lum(m.M_star[i])):.2f}'
                Mstar = f'{m.M_star[i]:.2f}'
                alpha = f'{m.alpha[i]:.2f}'
                print(row_format.format(redshift, phistar, log10L, Mstar, alpha, 'N/A'))

    return
<|MERGE_RESOLUTION|>--- conflicted
+++ resolved
@@ -310,313 +310,7 @@
         return lp, z_ref
 
 
-<<<<<<< HEAD
-=======
-class bluetides(existing_model):  # --- based on bluetides simulation
-
-    def __init__(self):
-        # Contains model redshift range (must be increasing) and corresponding LF evolution model parameters
-        # Custom models should be created following the same form
-
-        self.name = 'Bluetides (Wilkins+2017)'
-        self.ref = 'Wilkins+2017'
-        self.type = 'hydro'
-        self.LF_model = 'Schechter'
-        self.redshifts = [8.0, 9.0, 10.0, 11.0, 12.0, 13.0]  # array of redshifts
-        self.phi_star = [-3.92, -4.2, -4.7, -4.79, -5.09, -5.71]  # array of log10(phi_star) values
-        self.M_star = [-20.93, -20.68, -20.69, -20.17, -19.92, -19.91]  # array of M_star values
-        self.alpha = [-2.04, -2.1, -2.27, -2.27, -2.35, -2.54]  # array of alpha values
-
-        super().__init__()
-
-
-class Finkelstein_review(existing_model):
-    # --- LF evolution model based on Finkelstein review (2016)
-
-    def __init__(self):
-        # Contains model redshift range (must be increasing) and corresponding LF evolution model parameters
-        # Custom models should be created following the same form
-
-        self.name = 'Observational review (Finkelstein2016)'
-        self.ref = 'Finkelstein+2016'
-        self.type = 'empirical extrapolation'
-        self.LF_model = 'Schechter'
-        # self.redshifts = [4.0, 5.0, 6.0, 7.0, 8.0, 9.0, 10.0]  # array of redshifts
-        # self.phi_star = [-2.99, -3.18, -3.37, -3.56, -3.75, -3.94, -4.13]  # array of log10(phi_star) values
-        # self.M_star = [-21.05, -20.92, -20.79, -20.66, -20.52, -20.39, -20.25]  # array of M_star values
-        # self.alpha = [-1.69, -1.80, -1.91, -2.02, -2.13, -2.24, -2.35]  # array of alpha values
-
-        # --- cut down to just include observed redshifts
-        self.redshifts = [4.0, 5.0, 6.0, 7.0, 8.0]  # array of redshifts
-        self.phi_star = [-2.99, -3.18, -3.37, -3.56, -3.75]  # array of log10(phi_star) values
-        self.M_star = [-21.05, -20.92, -20.79, -20.66, -20.52]  # array of M_star values
-        self.alpha = [-1.69, -1.80, -1.91, -2.02, -2.13]  # array of alpha values
-
-        super().__init__()
-
-
-class Finkelstein_obs(existing_model):
-    # --- LF evolution model based on Finkelstein+ (2015)
-
-    def __init__(self):
-        # Contains model redshift range (must be increasing) and corresponding LF evolution model parameters
-        # Custom models should be created following the same form
-
-        self.name = 'Observational (Finkelstein+2015)'
-        self.ref = 'Finkelstein+2015'
-        self.type = 'empirical'
-        self.LF_model = 'Schechter'
-        self.redshifts = [4.0, 5.0, 6.0, 7.0, 8.0]  # array of redshifts
-        self.phi_star = [np.log10(14.1 * 10 ** -4), np.log10(8.95 * 10 ** -4), np.log10(1.86 * 10 ** -4),
-                         np.log10(1.57 * 10 ** -4), np.log10(0.72 * 10 ** -4)]  # array of log10(phi_star) values
-        self.M_star = [-20.73, -20.81, -21.13, -21.03, -20.89]  # array of M_star values
-        self.alpha = [-1.56, -1.67, -2.02, -2.03, -2.36]  # array of alpha values
-
-        super().__init__()
-
-
-class Bowler20152020(existing_model):
-    # --- LF evolution model based on Bowler et al. (2015, 2020)
-
-    def __init__(self):
-        # Contains model redshift range (must be increasing) and corresponding LF evolution model parameters
-        # Custom models should be created following the same form
-
-        self.name = 'Observational (Bowler+2015,2020)'
-        self.ref = 'Bowler+2015,2020'
-        self.type = 'empirical'
-        self.LF_model = 'Schechter'
-        self.redshifts = [5, 6, 7, 8, 9]  # array of redshifts
-        self.phi_star = np.log10(
-            np.array([6.4e-4, 5.7e-4, 3.7e-4, 1.92e-4, 0.53e-4]))  # array of log10(phi_star) values
-        self.M_star = [-21.07, -20.77, -20.56, -20.48, -20.80]  # array of M_star values
-        self.alpha = [-1.81, -1.88, -2.09, -2.18, -2.31]  # array of alpha values
-
-        super().__init__()
-
-
-class Bowler20152020_DPL(existing_model):
-    # --- LF evolution model based on Bowler et al. (2015, 2020)
-
-    def __init__(self):
-        # Contains model redshift range (must be increasing) and corresponding LF evolution model parameters
-        # Custom models should be created following the same form
-
-        self.name = 'Observational (Bowler+2015,2020)'
-        self.ref = 'Bowler+2015,2020'
-        self.type = 'empirical'
-        self.LF_model = 'Double Power Law'
-        self.redshifts = [5, 6, 7, 8, 9]  # array of redshifts
-        self.phi_star = np.log10(np.array([2.5e-4, 1.9e-4, 2.2e-4, 4.83e-4, 2.85e-4]))  # array of log10(phi_star) values
-        self.M_star = [-21.40, -21.20, -20.61, -19.80, -19.67]  # array of M_star values
-        self.alpha = [-2.00, -2.10, -2.19, -1.96, -2.10]  # array of alpha values
-        self.beta = np.array([-4.8, -5.1, -4.6, -3.98, -3.75])
-        
-        super().__init__()
-
-
-class Bouwens2015(existing_model):
-    # --- LF evolution model based on Bouwens et al. (2015)
-
-    def __init__(self):
-        # Contains model redshift range (must be increasing) and corresponding LF evolution model parameters
-        # Custom models should be created following the same form
-
-        self.name = 'Observational (Bouwens+2015)'
-        self.ref = 'Bouwens+2015'
-        self.type = 'empirical'
-        self.LF_model = 'Schechter'
-        self.redshifts = [3.8, 4.9, 5.9, 6.8, 7.9, 10.4]  # array of redshifts
-        self.phi_star = np.log10(
-            np.array([1.97e-3, 0.74e-3, 0.50e-3, 0.29e-3, 0.21e-3, 0.008e-3]))  # array of log10(phi_star) values
-        self.M_star = [-20.88, -21.17, -20.94, -20.87, -20.63, -20.92]  # array of M_star values
-        self.alpha = [-1.64, -1.76, -1.87, -2.06, -2.02, -2.27]  # array of alpha values
-
-        super().__init__()
-
-
-
-class Ma2019(existing_model):
-    # --- LF evolution model based on Ma et al. (2019) (f_dust = 0.8)
-
-    def __init__(self):
-        # Contains model redshift range (must be increasing) and corresponding LF evolution model parameters
-        # Custom models should be created following the same form
-
-        self.name = 'FIRE-2 (Ma+2019)'
-        self.ref = 'Ma+2019'
-        self.type = 'hydro'
-        self.LF_model = 'Schechter'
-        self.redshifts = [5., 6., 7., 8.0, 9.0, 10.0]  # array of redshifts
-        self.phi_star = [-3.55, -3.44, -4.09, -3.98, -4.57, -4.74]  # array of log10(phi_star) values
-        self.M_star = [-21.77, -21.34, -21.73, -20.97, -21.30, -20.90]  # array of M_star values
-        self.alpha = [-1.9, -1.87, -2.05, -2.08, -2.20, -2.31]  # array of alpha values
-
-        super().__init__()
-
-
-class Mason15(existing_model):
-    # --- LF evolution model based on Mason et al. (2015)
-
-    def __init__(self):
-        # Contains model redshift range (must be increasing) and corresponding LF evolution model parameters
-        # Custom models should be created following the same form
-
-        self.name = 'Semi-empirical (Mason+2015)'
-        self.ref = 'Mason+2015'
-        self.type = 'semi-empirical'
-        self.LF_model = 'Schechter'
-        self.redshifts = [0., 2., 4., 5., 6., 7., 8., 9., 10., 12., 14., 16.]    # array of redshifts
-        self.phi_star = [-2.97, -2.52, -2.93, -3.12, -3.19, -3.48, -4.03, -4.50, -5.12, -5.94, -7.05, -8.25]    # array of phi_star value to interpolate
-        self.M_star = [-19.9, -20.3, -21.2, -21.2, -20.9, -21.0, -21.3, -21.2, -21.1, -21.0, -20.9, -20.7]  # array of M_star values
-        self.alpha = [-1.68, -1.46, -1.64, -1.75, -1.83, -1.95, -2.10, -2.26, -2.47, -2.74, -3.11, -3.51] # array of alpha values
-
-        super().__init__()
-
-
-class Yung2018(existing_model):
-    # --- LF evolution model based on Yung et al. (2018)
-
-    def __init__(self):
-        # Contains model redshift range (must be increasing) and corresponding LF evolution model parameters
-        # Custom models should be created following the same form
-
-        self.name = 'Semi-analytical (Yung+2018)'
-        self.ref = 'Yung+2018'
-        self.type = 'semi-analytical'
-        self.LF_model = 'Schechter'
-        self.redshifts = [4., 5., 6., 7., 8., 9., 10.]    # array of redshifts
-        self.phi_star = [np.log10(3.151 * 10 ** -3), np.log10(2.075 * 10 ** -3), np.log10(1.352 * 10 ** -3),
-         np.log10(0.818 * 10 ** -3), np.log10(0.306 * 10 ** -3), np.log10(0.133 * 10 ** -3), np.log10(0.053 * 10 ** -3)]  # array of log10(phi_star) values
-        self.M_star = [-20.717, -20.774, -20.702, -20.609, -20.660, -20.584, -20.373]  # array of M_star values
-        self.alpha = [-1.525, -1.602, -1.672, -1.715, -1.825, -1.879, -1.967] # array of alpha values
-
-        super().__init__()
-
-
-
-class FLARES(existing_model):
-    # --- LF evolution model based on Vijayan et al. (2020)
-
-    def __init__(self):
-        # Contains model redshift range (must be increasing) and corresponding LF evolution model parameters
-        # Custom models should be created following the same form
-
-        self.name = 'FLARES (Vijayan+2020)'
-        self.ref = 'Vijayan+2020'
-        self.type = 'hydro'
-        self.LF_model = 'Schechter'
-        self.redshifts = [5.0, 6.0, 7.0, 8.0, 9.0, 10.0]
-        self.phi_star = [-3.6305001277308033, -3.875836361821652, -4.892210648014174, -5.254864977740009,
-                         -4.95384659793114,
-                         -4.877348845014224]
-        self.M_star = [-21.79285493467043, -21.59150068090623, -22.255242417520705, -22.027768435403182,
-                       -21.34875019363828,
-                       -20.55601510467414]
-        self.alpha = [-1.9772870410668615, -2.1213054661801465, -2.492156665448407, -2.7226300850912906, -2.722532096381987,
-                 -3.148004062716375]
-
-        super().__init__()
-
-
-class FLARES_old(existing_model):
-    # --- LF evolution model based on Vijayan et al. (2020)
-
-    def __init__(self):
-        # Contains model redshift range (must be increasing) and corresponding LF evolution model parameters
-        # Custom models should be created following the same form
-
-        self.name = 'FLARES (Vijayan+2020)'
-        self.ref = 'Vijayan+2020'
-        self.type = 'hydro'
-        self.LF_model = 'Schechter'
-        self.redshifts = [5., 6., 7., 8., 9., 10.]  # array of redshifts
-        self.phi_star = [-3.630, -3.876, -4.892, -5.255, -4.954, -4.877]  # array of log10(phi_star) values
-        self.M_star = [-21.793, -21.592, -22.255, -22.028, -21.349, -20.556]  # array of M_star values
-        self.alpha = [-1.977, -2.121, -2.492, -2.723, -2.722, -3.148]  # array of alpha values
-
-        super().__init__()
-
-
-class FLARES_DPL(existing_model):
-    # --- LF evolution model based on Vijayan et al. (2020)
-    # --- Double Power Law
-
-    def __init__(self):
-        # Contains model redshift range (must be increasing) and corresponding LF evolution model parameters
-        # Custom models should be created following the same form
-
-        self.name = 'FLARES (Vijayan+2020)'
-        self.ref = 'Vijayan+2020'
-        self.type = 'hydro'
-        self.LF_model = 'Double Power Law'
-        self.redshifts = [5., 6., 7., 8., 9., 10.]    # array of redshifts
-        self.phi_star = [-3.767, -4.171, -4.957, -5.262, -3.158, -4.027]  # array of log10(phi_star) values
-        self.M_star = [-21.704, -21.776, -22.124, -21.823, -19.026, -19.612]  # array of M_star values
-        self.alpha = [-2.032, -2.204, -2.529, -2.766, -2.338, -3.082] # array of alpha values
-        self.beta = [-4.437, -5.184, -5.237, -5.173, -3.669, -4.006]  # array of alpha values
-
-        super().__init__()
-
-
-class TNG_A(existing_model):
-    # --- LF evolution model based on TNG dust model A (2019)
-
-    def __init__(self):
-        # Contains model redshift range (must be increasing) and corresponding LF evolution model parameters
-        # Custom models should be created following the same form
-
-        self.name = 'TNG19: Model-A'
-        self.ref = 'TNG19'
-        self.type = 'hydro'
-        self.LF_model = 'Schechter'
-        self.redshifts = [5., 6., 7., 8.]  # array of redshifts
-        self.phi_star = [-3.244, -3.079, -3.846, -4.445]  # array of log10(phi_star) values
-        self.M_star = [-21.17, -20.61, -21.18, -21.38]  # array of M_star values
-        self.alpha = [-1.924, -1.876, -2.133, -2.280]  # array of alpha values
-
-        super().__init__()
-
-
-class TNG_B(existing_model):
-    # --- LF evolution model based on TNG dust model B (2019)
-
-    def __init__(self):
-        # Contains model redshift range (must be increasing) and corresponding LF evolution model parameters
-        # Custom models should be created following the same form
-
-        self.name = 'TNG19: Model-B'
-        self.ref = 'TNG19'
-        self.type = 'hydro'
-        self.LF_model = 'Schechter'
-        self.redshifts = [5., 6., 7., 8.]  # array of redshifts
-        self.phi_star = [-3.107, -3.025, -3.418, -4.111]  # array of log10(phi_star) values
-        self.M_star = [-20.95, -20.52, -20.58, -20.86]  # array of M_star values
-        self.alpha = [-1.884, -1.833, -1.967, -2.216]  # array of alpha values
-
-        super().__init__()
-
-
-class TNG_C(existing_model):
-    # --- LF evolution model based on TNG dust model C (2019)
-
-    def __init__(self):
-        # Contains model redshift range (must be increasing) and corresponding LF evolution model parameters
-        # Custom models should be created following the same form
-
-        self.name = 'TNG19: Model-C'
-        self.ref = 'TNG19'
-        self.type = 'hydro'
-        self.LF_model = 'Schechter'
-        self.redshifts = [5., 6., 7., 8.]  # array of redshifts
-        self.phi_star = [-3.398, -3.608, -4.209, -4.714]  # array of log10(phi_star) values
-        self.M_star = [-21.21, -21.31, -21.47, -21.44]  # array of M_star values
-        self.alpha = [-1.941, -2.042, -2.279, -2.455]  # array of alpha values
-
-        super().__init__()
-
-
->>>>>>> ec0b0fb5
+
 class LF_interpolation:
     # --- LF interpolation functions for sampling and predictions
 
